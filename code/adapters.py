from typing import Optional, Tuple
import torch
import torch.nn as nn
import torch.nn.functional as F

from torch.nn import TransformerEncoderLayer
from collections import OrderedDict
from transformers.modeling_outputs import SequenceClassifierOutput, MaskedLMOutput


def ladder_side_tuning(model, **config):
    """Adds LST wrapper around module.
    :return: nn.Module
    """
    return LST(model, config)


def ladder_side_distillation(model, **config):
    """Performs distillation with LST structure.
    :return: nn.Module
    """
    return LSTDistillation(model, config)


def get_d_model(model):
    if hasattr(model.config, "dim"):
        return model.config.dim
    elif hasattr(model.config, "hidden_size"):
        return model.config.hidden_size
    elif hasattr(model.config, "d_model"):
        return model.config.d_model
    else:
        raise ValueError("Model does not have d_model attribute, check model.config")


def get_d_model_ff(model):
    if hasattr(model.config, "hidden_dim"):  # BERT
        return model.config.hidden_dim
    elif hasattr(model.config, "intermediate_size"):
        return model.config.intermediate_size
<<<<<<< HEAD
    elif hasattr(model.config, "d_ff"):  # T5
        return model.config.d_ff
    else:
        raise ValueError("Model does not have d_model_ff attribute, check model.config")


def is_block(model_type, module_name):
    module_name = module_name.split(".")
    if len(module_name) < 2: return False
    if "t5" in model_type:  # Ends with block.{i}
        return module_name[-2] == "block" and module_name[-1].isdigit()
    elif "bert" in model_type:  # Ends with layer.{i}
=======
    else:
        raise ValueError("Model does not have d_model_ff attribute, check model.config")

def is_block(model, module_name):
    is_bert = "bert" in model.config._name_or_path
    module_name = module_name.split(".")
    if len(module_name) < 2: return False
    if is_bert: # Ends with layer.{i}
>>>>>>> 78bfd2c9
        return module_name[-2] == "layer" and module_name[-1].isdigit()
    else:
        raise ValueError("Only BERT models are supported")


class LST(nn.Module):
    def __init__(self, model, config):
        super().__init__()
        self.__dict__["model"] = model
<<<<<<< HEAD
        self.model_type = config["model_type"]
=======
        self.is_roberta = "roberta" in model.config._name_or_path
>>>>>>> 78bfd2c9
        self.lst_config = config

        self.k = self.lst_config["k"] if "k" in self.lst_config else 1
        self.dropout_p = self.lst_config["dropout"]
        if "downsample" not in self.lst_config: self.lst_config["downsample"] = "linear"

        assert self.k == 1 or self.lst_config["fusion"] == "attention"

        self._d_model = get_d_model(self.model)
        self._d_model_ff = get_d_model_ff(self.model)
        self.d_side = self._d_model // self.lst_config["reduction_factor"]

        if self.k > 1:
            self.positional_embedding = nn.Embedding(self.k, self.d_side)

        self.d_side_ff = self._d_model_ff // self.lst_config["reduction_factor"]

        self.intermediate_activations = {}
        self._n_outputs = self._register_hooks()

        self.side_modules = nn.ParameterDict(self._create_side_modules(self._n_outputs))
        self.model_head = self._get_model_head(self.model)
        self.model.to("cuda:0" if torch.cuda.is_available() else "cpu")

    def fuse(self, downsampled_backbone, output, i):
        if self.lst_config["fusion"] == "additive":
            output = output + downsampled_backbone
        elif self.lst_config["fusion"] == "gated":
            fuse = torch.sigmoid(self.side_modules[f"fuse_{i}"])
            output = fuse * output + (1 - fuse) * downsampled_backbone
        elif self.lst_config["fusion"] == "dynamic":
            pooled = F.adaptive_avg_pool1d(downsampled_backbone.permute(0, 2, 1), 1).squeeze(-1)
            fuse = self.side_modules[f"fuse_{i}"](pooled).sigmoid().unsqueeze(-1)
            output = fuse * output + (1 - fuse) * downsampled_backbone
        elif self.lst_config["fusion"] == "attention":
            output = self.side_modules[f"fuse_{i}"](output, downsampled_backbone, downsampled_backbone)[0]
        else:
            raise ValueError("Invalid fusion strategy, must be one of 'additive', 'gated', 'attention' or 'dynamic'")
        return output

    def side_downsampled(self, i):
        backbone_output = self.intermediate_activations[f"backbone_{i}"][0]
        downsampled_backbone = self.side_modules[f"side_downsample_{i}"](backbone_output)
        return downsampled_backbone

    def get_backbone_outputs(self, middle):
        if self.k % 2 == 0:
            raise RuntimeError("k should be odd for now")
<<<<<<< HEAD
        n = self._n_outputs if not "t5" in self.model_type else self._n_outputs // 2
=======
        n = self._n_outputs
>>>>>>> 78bfd2c9
        _start = middle - (self.k - 1) // 2
        _end = middle + (self.k - 1) // 2
        start = max(_start, 0)
        end = min(_end, n - 1) + 1
        
        outputs = [self.side_downsampled(i) for i in range(start, end)]

        if _start < 0:
            start_padding = [torch.zeros_like(outputs[0]) for i in range(abs(_start))]
            outputs = start_padding + outputs

        if _end > n - 1:
            end_padding = [torch.zeros_like(outputs[0]) for i in range(_end - n + 1)]
            outputs = outputs + end_padding

        if self.training:
            length = len(outputs)
            mask = (torch.rand(length) >= self.dropout_p).float()
            mask = mask.to(outputs[0].device)
            for i in range(length):
                outputs[i] *= mask[i]
    
        return outputs

    def combine_backbone_feats(self, backbone_feats):
        backbone_feats = torch.stack(backbone_feats)
        if self.k > 1:
            backbone_feats += self.positional_embedding.weight.unsqueeze(1).unsqueeze(1)
        a, b, c, d = backbone_feats.shape
        combined = backbone_feats.permute(1, 0, 2, 3).contiguous().view(b, c * a, d)
        return combined

    def encoder(self, input):
<<<<<<< HEAD
        n = self._n_outputs if not "t5" in self.model_type else self._n_outputs // 2
        output = self.side_modules["initial_downsample"](input)  # [16]
=======
        n = self._n_outputs
        output = self.side_modules["initial_downsample"](input) # [16]
>>>>>>> 78bfd2c9
        for i in range(n):
            downsampled_backbones = self.get_backbone_outputs(i)
            downsampled_backbone = self.combine_backbone_feats(downsampled_backbones)
            output = self.fuse(downsampled_backbone, output, i)
            output = self.side_modules[f"ladder_block_{i}"](output)
        return output
<<<<<<< HEAD

    def decoder(self, input, encoder_out):
        offset = self._n_outputs // 2 if "t5" in self.model_type else 0
        output = self.side_modules["initial_downsample_dec"](input)
        for i in range(offset, self._n_outputs):
            backbone_output = self.intermediate_activations[f"backbone_{i}"][0]
            downsampled_backbone = self.side_modules[f"side_downsample_{i}"](backbone_output)
            output = self.fuse(downsampled_backbone, output, i)
            output = self.side_modules[f"ladder_block_{i}"](output, encoder_out)
        return output

    def forward(self,
                input_ids: Optional[torch.LongTensor] = None,
                attention_mask: Optional[torch.FloatTensor] = None,
                decoder_input_ids: Optional[torch.LongTensor] = None,
                decoder_attention_mask: Optional[torch.BoolTensor] = None,
                head_mask: Optional[torch.FloatTensor] = None,
                decoder_head_mask: Optional[torch.FloatTensor] = None,
                cross_attn_head_mask: Optional[torch.Tensor] = None,
                encoder_outputs: Optional[Tuple[Tuple[torch.Tensor]]] = None,
                past_key_values: Optional[Tuple[Tuple[torch.Tensor]]] = None,
                inputs_embeds: Optional[torch.FloatTensor] = None,
                decoder_inputs_embeds: Optional[torch.FloatTensor] = None,
                labels: Optional[torch.LongTensor] = None,
                use_cache: Optional[bool] = None,
                output_attentions: Optional[bool] = None,
                output_hidden_states: Optional[bool] = None,
                return_dict: Optional[bool] = None, ):
        if "t5" in self.model_type:
            _ = self.model(input_ids=input_ids, attention_mask=attention_mask, decoder_input_ids=decoder_input_ids,
                           decoder_attention_mask=decoder_attention_mask, head_mask=head_mask,
                           decoder_head_mask=decoder_head_mask, cross_attn_head_mask=cross_attn_head_mask,
                           encoder_outputs=encoder_outputs, past_key_values=past_key_values,
                           inputs_embeds=inputs_embeds, decoder_inputs_embeds=decoder_inputs_embeds, labels=labels,
                           use_cache=use_cache, output_attentions=output_attentions,
                           output_hidden_states=output_hidden_states, return_dict=return_dict)
        else:
            _ = self.model(input_ids, attention_mask)  # Just to get the intermediate activations
        input = self.intermediate_activations["embeddings"]
        output = self.encoder(input)
        if "t5" in self.model_type:
            dec_input = self.intermediate_activations["embeddings_dec"]
            masked_enc_out = output * attention_mask.unsqueeze(-1)
            output = self.decoder(dec_input, masked_enc_out)
=======

    def forward(self,
        input_ids: Optional[torch.LongTensor] = None,
        attention_mask: Optional[torch.FloatTensor] = None,
        decoder_input_ids: Optional[torch.LongTensor] = None,
        decoder_attention_mask: Optional[torch.BoolTensor] = None,
        head_mask: Optional[torch.FloatTensor] = None,
        decoder_head_mask: Optional[torch.FloatTensor] = None,
        cross_attn_head_mask: Optional[torch.Tensor] = None,
        encoder_outputs: Optional[Tuple[Tuple[torch.Tensor]]] = None,
        past_key_values: Optional[Tuple[Tuple[torch.Tensor]]] = None,
        inputs_embeds: Optional[torch.FloatTensor] = None,
        decoder_inputs_embeds: Optional[torch.FloatTensor] = None,
        labels: Optional[torch.LongTensor] = None,
        use_cache: Optional[bool] = None,
        output_attentions: Optional[bool] = None,
        output_hidden_states: Optional[bool] = None,
        return_dict: Optional[bool] = None,):
        _ = self.model(input_ids, attention_mask) # Just to get the intermediate activations
        input = self.intermediate_activations["embeddings"]
        output = self.encoder(input)
>>>>>>> 78bfd2c9
        output = self.side_modules["side_upsample"](output)
        output = self.model_head(output)

        self.intermediate_activations = OrderedDict()

<<<<<<< HEAD
        if "prompt" in self.model_type:
            loss = None
            if labels is not None:
                labels = labels.to(output.device)
                loss_fct = nn.CrossEntropyLoss()
                loss = loss_fct(output.view(-1, self.config.vocab_size), labels.view(-1))
            return MaskedLMOutput(loss=loss, logits=output)
        elif "t5" in self.model_type:
            loss = None
            lm_logits = output
            if labels is not None:
                loss_fct = lambda x, y: F.cross_entropy(x, y, ignore_index=-100)
                labels = labels.to(lm_logits.device)
                _lm_logits = lm_logits[:, 0, :]
                labels = labels[:, 0]
                loss = loss_fct(_lm_logits, labels)
            output = lm_logits
            return ((loss,) + ([output],)) if loss is not None else output
        else:
            if len(output.shape) == 3:
                output = output[:, 0, :]  # CLS token
            if labels is not None:
                loss_fct = nn.CrossEntropyLoss()
                loss = loss_fct(output, labels)
                return SequenceClassifierOutput(loss=loss, logits=output)
            return SequenceClassifierOutput(logits=output)

    def _get_model_head(self, model):
        if "t5" in self.model_type or hasattr(model, "lm_head"):
            head = model.lm_head
        elif hasattr(model, "qa_outputs"):
=======
        # roberta is already returning 1 token pooled token for classification
        if not self.is_roberta:
            output = output[:, 0, :]  # CLS token
        if labels is not None:
            loss_fct = nn.CrossEntropyLoss()
            loss = loss_fct(output, labels)
        if labels is not None:
            return SequenceClassifierOutput(loss=loss, logits=output)
        return SequenceClassifierOutput(logits=output)

    def _get_model_head(self, model, freeze = True):
        if hasattr(model, "qa_outputs"):
>>>>>>> 78bfd2c9
            head = model.qa_outputs
        elif hasattr(model, "classifier"):
            head = model.classifier
        else:
<<<<<<< HEAD
            raise AttributeError("Model does not have a QA, LM or classifier head")
=======
            raise AttributeError("Model does not have a QA head or classifier.")
>>>>>>> 78bfd2c9

        freeze = self.lst_config["freeze_head"] if "freeze_head" in self.lst_config else True
        for param in head.parameters():
            param.requires_grad = not freeze

        return head

    def _create_side_modules(self, n):
        side_modules = OrderedDict()
        side_modules["initial_downsample"] = nn.Linear(self._d_model, self.d_side)
<<<<<<< HEAD
        if "t5" in self.model_type:
            side_modules["initial_downsample_dec"] = nn.Linear(self._d_model, self.d_side)
=======
>>>>>>> 78bfd2c9
        for i in range(n):
            if self.lst_config["downsample"] == "adaptive_avg_pool1d":
                side_modules[f"side_downsample_{i}"] = nn.AdaptiveAvgPool1d(self.d_side)
            else:
                side_modules[f"side_downsample_{i}"] = nn.Linear(self._d_model, self.d_side)
<<<<<<< HEAD
            block_type = TransformerEncoderLayer if i < n // 2 or (
                not "t5" in self.model_type) else TransformerDecoderLayer
=======
            block_type = TransformerEncoderLayer
>>>>>>> 78bfd2c9
            side_modules[f"ladder_block_{i}"] = block_type(self.d_side, 4, self.d_side_ff, batch_first=True)
            if self.lst_config["fusion"] == "dynamic":
                side_modules[f"fuse_{i}"] = nn.Linear(self.d_side, 1)
            elif self.lst_config["fusion"] == "gated":
                side_modules[f"fuse_{i}"] = nn.Parameter(torch.zeros(1))
            elif self.lst_config["fusion"] == "attention":
                side_modules[f"fuse_{i}"] = nn.MultiheadAttention(self.d_side, 1, batch_first=True)
        side_modules["side_upsample"] = nn.Linear(self.d_side, self._d_model)
        return side_modules

    def _register_hooks(self):
        n = 0
        for name, module in self.model.named_modules():
            # Assuming that the blocks end with a number, ex. "distilbert.transformer.layer.5"
            if is_block(self.model_type, name):
                module.register_forward_hook(self._hook(f"backbone_{n}"))
                n += 1
<<<<<<< HEAD
            elif name.split(".")[-1] == "embeddings" or name.split(".")[-1] == "shared":  # BERT, T5
=======
            elif name.split(".")[-1] == "embeddings" or name.split(".")[-1] == "shared": # BERT
>>>>>>> 78bfd2c9
                module.register_forward_hook(self._hook("embeddings"))
        return n

    def _hook(self, name):
        # Closure
        def hook(module, input, output):
            if name in self.intermediate_activations:
                self.intermediate_activations[f"{name}_dec"] = output
            else:
                self.intermediate_activations[name] = output

        return hook

    def __getattr__(self, name):
        try:
            return super().__getattr__(name)
        except AttributeError:
            if name == "model":
                raise AttributeError()
            return getattr(self.model, name)


class LSTDistillation(LST):
    def __init__(self, model, config):
        super().__init__(model, config)
<<<<<<< HEAD
        assert not "t5" in self.model_type, "T5 distillation is not supported yet"
=======
>>>>>>> 78bfd2c9
        assert config["downsample"] == "adaptive_avg_pool1d", "Can't have learned downsample for distillation"
        self.distillation_weight = config["distillation_weight"]

    def encoder(self, input):
        n = self._n_outputs
        output = self.side_modules["initial_downsample"](input)  # [16]
        losses = []
        loss_fct = nn.MSELoss()
        for i in range(n):
            backbone_output = self.intermediate_activations[f"backbone_{i}"][0]
            downsampled_backbone = self.side_modules[f"side_downsample_{i}"](backbone_output)
            losses.append(loss_fct(output, downsampled_backbone))
            output = self.side_modules[f"ladder_block_{i}"](output)
        return output, sum(losses)

    def forward(self, input_ids: Optional[torch.LongTensor] = None, attention_mask: Optional[torch.FloatTensor] = None,
                labels=None, **kwargs):
        _ = self.model(input_ids, attention_mask, **kwargs)  # Just to get the intermediate activations
        input = self.intermediate_activations["embeddings"]
        output, distillation_loss = self.encoder(input)
        output = self.side_modules["side_upsample"](output)
        output = self.model_head(output)

        self.intermediate_activations = OrderedDict()

        if len(output.shape) == 3:
            output = output[:, 0, :]  # CLS token

        if labels is not None:
            loss_fct = nn.CrossEntropyLoss()
            loss = loss_fct(output, labels) + self.distillation_weight * distillation_loss
            return SequenceClassifierOutput(loss=loss, logits=output)
        return SequenceClassifierOutput(logits=output)<|MERGE_RESOLUTION|>--- conflicted
+++ resolved
@@ -3,7 +3,7 @@
 import torch.nn as nn
 import torch.nn.functional as F
 
-from torch.nn import TransformerEncoderLayer
+from torch.nn import TransformerEncoderLayer, TransformerDecoderLayer
 from collections import OrderedDict
 from transformers.modeling_outputs import SequenceClassifierOutput, MaskedLMOutput
 
@@ -38,7 +38,6 @@
         return model.config.hidden_dim
     elif hasattr(model.config, "intermediate_size"):
         return model.config.intermediate_size
-<<<<<<< HEAD
     elif hasattr(model.config, "d_ff"):  # T5
         return model.config.d_ff
     else:
@@ -51,30 +50,16 @@
     if "t5" in model_type:  # Ends with block.{i}
         return module_name[-2] == "block" and module_name[-1].isdigit()
     elif "bert" in model_type:  # Ends with layer.{i}
-=======
-    else:
-        raise ValueError("Model does not have d_model_ff attribute, check model.config")
-
-def is_block(model, module_name):
-    is_bert = "bert" in model.config._name_or_path
-    module_name = module_name.split(".")
-    if len(module_name) < 2: return False
-    if is_bert: # Ends with layer.{i}
->>>>>>> 78bfd2c9
         return module_name[-2] == "layer" and module_name[-1].isdigit()
     else:
-        raise ValueError("Only BERT models are supported")
+        raise ValueError("Only T5 and BERT models are supported")
 
 
 class LST(nn.Module):
     def __init__(self, model, config):
         super().__init__()
         self.__dict__["model"] = model
-<<<<<<< HEAD
         self.model_type = config["model_type"]
-=======
-        self.is_roberta = "roberta" in model.config._name_or_path
->>>>>>> 78bfd2c9
         self.lst_config = config
 
         self.k = self.lst_config["k"] if "k" in self.lst_config else 1
@@ -123,16 +108,12 @@
     def get_backbone_outputs(self, middle):
         if self.k % 2 == 0:
             raise RuntimeError("k should be odd for now")
-<<<<<<< HEAD
         n = self._n_outputs if not "t5" in self.model_type else self._n_outputs // 2
-=======
-        n = self._n_outputs
->>>>>>> 78bfd2c9
         _start = middle - (self.k - 1) // 2
         _end = middle + (self.k - 1) // 2
         start = max(_start, 0)
         end = min(_end, n - 1) + 1
-        
+
         outputs = [self.side_downsampled(i) for i in range(start, end)]
 
         if _start < 0:
@@ -149,7 +130,7 @@
             mask = mask.to(outputs[0].device)
             for i in range(length):
                 outputs[i] *= mask[i]
-    
+
         return outputs
 
     def combine_backbone_feats(self, backbone_feats):
@@ -161,20 +142,14 @@
         return combined
 
     def encoder(self, input):
-<<<<<<< HEAD
         n = self._n_outputs if not "t5" in self.model_type else self._n_outputs // 2
         output = self.side_modules["initial_downsample"](input)  # [16]
-=======
-        n = self._n_outputs
-        output = self.side_modules["initial_downsample"](input) # [16]
->>>>>>> 78bfd2c9
         for i in range(n):
             downsampled_backbones = self.get_backbone_outputs(i)
             downsampled_backbone = self.combine_backbone_feats(downsampled_backbones)
             output = self.fuse(downsampled_backbone, output, i)
             output = self.side_modules[f"ladder_block_{i}"](output)
         return output
-<<<<<<< HEAD
 
     def decoder(self, input, encoder_out):
         offset = self._n_outputs // 2 if "t5" in self.model_type else 0
@@ -219,35 +194,11 @@
             dec_input = self.intermediate_activations["embeddings_dec"]
             masked_enc_out = output * attention_mask.unsqueeze(-1)
             output = self.decoder(dec_input, masked_enc_out)
-=======
-
-    def forward(self,
-        input_ids: Optional[torch.LongTensor] = None,
-        attention_mask: Optional[torch.FloatTensor] = None,
-        decoder_input_ids: Optional[torch.LongTensor] = None,
-        decoder_attention_mask: Optional[torch.BoolTensor] = None,
-        head_mask: Optional[torch.FloatTensor] = None,
-        decoder_head_mask: Optional[torch.FloatTensor] = None,
-        cross_attn_head_mask: Optional[torch.Tensor] = None,
-        encoder_outputs: Optional[Tuple[Tuple[torch.Tensor]]] = None,
-        past_key_values: Optional[Tuple[Tuple[torch.Tensor]]] = None,
-        inputs_embeds: Optional[torch.FloatTensor] = None,
-        decoder_inputs_embeds: Optional[torch.FloatTensor] = None,
-        labels: Optional[torch.LongTensor] = None,
-        use_cache: Optional[bool] = None,
-        output_attentions: Optional[bool] = None,
-        output_hidden_states: Optional[bool] = None,
-        return_dict: Optional[bool] = None,):
-        _ = self.model(input_ids, attention_mask) # Just to get the intermediate activations
-        input = self.intermediate_activations["embeddings"]
-        output = self.encoder(input)
->>>>>>> 78bfd2c9
         output = self.side_modules["side_upsample"](output)
         output = self.model_head(output)
 
         self.intermediate_activations = OrderedDict()
 
-<<<<<<< HEAD
         if "prompt" in self.model_type:
             loss = None
             if labels is not None:
@@ -279,29 +230,11 @@
         if "t5" in self.model_type or hasattr(model, "lm_head"):
             head = model.lm_head
         elif hasattr(model, "qa_outputs"):
-=======
-        # roberta is already returning 1 token pooled token for classification
-        if not self.is_roberta:
-            output = output[:, 0, :]  # CLS token
-        if labels is not None:
-            loss_fct = nn.CrossEntropyLoss()
-            loss = loss_fct(output, labels)
-        if labels is not None:
-            return SequenceClassifierOutput(loss=loss, logits=output)
-        return SequenceClassifierOutput(logits=output)
-
-    def _get_model_head(self, model, freeze = True):
-        if hasattr(model, "qa_outputs"):
->>>>>>> 78bfd2c9
             head = model.qa_outputs
         elif hasattr(model, "classifier"):
             head = model.classifier
         else:
-<<<<<<< HEAD
             raise AttributeError("Model does not have a QA, LM or classifier head")
-=======
-            raise AttributeError("Model does not have a QA head or classifier.")
->>>>>>> 78bfd2c9
 
         freeze = self.lst_config["freeze_head"] if "freeze_head" in self.lst_config else True
         for param in head.parameters():
@@ -312,22 +245,15 @@
     def _create_side_modules(self, n):
         side_modules = OrderedDict()
         side_modules["initial_downsample"] = nn.Linear(self._d_model, self.d_side)
-<<<<<<< HEAD
         if "t5" in self.model_type:
             side_modules["initial_downsample_dec"] = nn.Linear(self._d_model, self.d_side)
-=======
->>>>>>> 78bfd2c9
         for i in range(n):
             if self.lst_config["downsample"] == "adaptive_avg_pool1d":
                 side_modules[f"side_downsample_{i}"] = nn.AdaptiveAvgPool1d(self.d_side)
             else:
                 side_modules[f"side_downsample_{i}"] = nn.Linear(self._d_model, self.d_side)
-<<<<<<< HEAD
             block_type = TransformerEncoderLayer if i < n // 2 or (
                 not "t5" in self.model_type) else TransformerDecoderLayer
-=======
-            block_type = TransformerEncoderLayer
->>>>>>> 78bfd2c9
             side_modules[f"ladder_block_{i}"] = block_type(self.d_side, 4, self.d_side_ff, batch_first=True)
             if self.lst_config["fusion"] == "dynamic":
                 side_modules[f"fuse_{i}"] = nn.Linear(self.d_side, 1)
@@ -345,11 +271,7 @@
             if is_block(self.model_type, name):
                 module.register_forward_hook(self._hook(f"backbone_{n}"))
                 n += 1
-<<<<<<< HEAD
             elif name.split(".")[-1] == "embeddings" or name.split(".")[-1] == "shared":  # BERT, T5
-=======
-            elif name.split(".")[-1] == "embeddings" or name.split(".")[-1] == "shared": # BERT
->>>>>>> 78bfd2c9
                 module.register_forward_hook(self._hook("embeddings"))
         return n
 
@@ -375,10 +297,7 @@
 class LSTDistillation(LST):
     def __init__(self, model, config):
         super().__init__(model, config)
-<<<<<<< HEAD
         assert not "t5" in self.model_type, "T5 distillation is not supported yet"
-=======
->>>>>>> 78bfd2c9
         assert config["downsample"] == "adaptive_avg_pool1d", "Can't have learned downsample for distillation"
         self.distillation_weight = config["distillation_weight"]
 
