--- conflicted
+++ resolved
@@ -5,13 +5,8 @@
 
 
 def unfreeze_last(model, unfreeze_n=1):
-<<<<<<< HEAD
-    # Unfreeze the last n layers
     if unfreeze_n > 0:
-=======
-    if unfreeze_n != 0:
         # Unfreeze the last n layers
->>>>>>> 16722b1e
         if "distilbert" in model.name_or_path:
             # DistilBERT
             for param in model.distilbert.transformer.layer[-unfreeze_n:].parameters():
@@ -25,7 +20,6 @@
     if hasattr(model, "qa_outputs"):
         for param in model.qa_outputs.parameters():
             param.requires_grad = True
-<<<<<<< HEAD
 
     if hasattr(model, "classifier"):
         for param in model.classifier.parameters():
@@ -33,11 +27,6 @@
         for param in model.pre_classifier.parameters():
             param.requires_grad = True
 
-=======
-    elif hasattr(model, "classifier"):
-        for param in model.classifier.parameters():
-            param.requires_grad = True
->>>>>>> 16722b1e
 
 def all_but_last_n(model, n=1):
     freeze_all(model)
