--- conflicted
+++ resolved
@@ -1,8 +1,3 @@
-<<<<<<< HEAD
-=======
-import torch
-import pathlib
->>>>>>> 16722b1e
 import yaml as PyYAML
 import datasets as huggingface_datasets
 from functools import partial
@@ -14,12 +9,9 @@
 from metric_functions import compute_metrics_sst2_bert, compute_metrics_sst2_t5
 from models.lora import LoRAConfig, modify_with_lora
 from optimizer import get_optimizer, get_scheduler
-<<<<<<< HEAD
+from adapters import ladder_side_tuning, ladder_side_distillation
 from models.mezo import MezoTrainer
 from transformers import Trainer
-=======
-from adapters import ladder_side_tuning, ladder_side_distillation
->>>>>>> 16722b1e
 
 
 class Config:
