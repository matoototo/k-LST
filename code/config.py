--- conflicted
+++ resolved
@@ -35,7 +35,6 @@
         elif "prompt" in self.model["model_type"]:
             model = AutoModelForMaskedLM.from_pretrained(base_model)
         else:
-<<<<<<< HEAD
             match self.dataset["name"]:
                 case "squad":
                     model = AutoModelForQuestionAnswering.from_pretrained(self.model["base_model"])
@@ -46,19 +45,6 @@
 
         if "lora" in self.model:
             model = modify_with_lora(model, self.model["lora"])
-=======
-            if self.dataset["name"] == "squad":
-                return AutoModelForQuestionAnswering.from_pretrained(base_model)
-            elif self.dataset["name"] == "sst2":
-                return AutoModelForSequenceClassification.from_pretrained(base_model)
-            else:
-                return AutoModel.from_pretrained(base_model)
-
-        if "modifier" in self.model and (self.model["modifier"] == "lora" or self.model["modifier"] == "ia3"
-                                         or self.model["modifier"] == "additive-scaling" or self.model[
-                                             "modifier"] == "ffn-only"):
-            model = modify_with_lora(model, LoRAConfig(self.model["model_type"], self.model["modifier"]))
->>>>>>> 89a3a7a1
 
         return model
 
@@ -162,22 +148,8 @@
         self.optimizer["num_steps"] = num_steps
 
         if "trainable_param_names" not in self.optimizer:
-<<<<<<< HEAD
             self.optimizer["trainable_param_names"] = ".*"
             
-=======
-            if "modifier" in self.model:
-                if self.model["modifier"] == "ia3" or self.model["modifier"] == "additive-scaling" or \
-                        self.model["modifier"] == "ia3-out" or self.model["modifier"] == "ffn-only":
-                    self.optimizer["trainable_param_names"] = ".*lora_b.*"
-                elif self.model["modifier"] == "lora":
-                    self.optimizer["trainable_param_names"] = ".*layer_norm.*|.*lora_[ab].*"
-                else:
-                    self.optimizer["trainable_param_names"] = ".*"
-            else:
-                self.optimizer["trainable_param_names"] = ".*"
-
->>>>>>> 89a3a7a1
         optimizer = get_optimizer(model, self.optimizer)
         scheduler = get_scheduler(optimizer, self.optimizer)
         return optimizer, scheduler
