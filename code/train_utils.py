--- conflicted
+++ resolved
@@ -1,68 +1,10 @@
-<<<<<<< HEAD
-from functools import partial
-
-import datasets as huggingface_datasets
-from transformers import AutoTokenizer, TrainingArguments, Trainer, AutoModelForSequenceClassification, \
-    DataCollatorWithPadding, AdamW, get_scheduler
-=======
 from transformers import DefaultDataCollator, Trainer
 import torch
->>>>>>> 8d6e2f36
 from tqdm.auto import tqdm
 from update_policy import UpdatePolicy
-import evaluate
-import numpy as np
-from torch.utils.data import DataLoader
 
 from config import Config
 
-<<<<<<< HEAD
-def load_dataset(dataset="sst2", split=None):
-    dataset = huggingface_datasets.load_dataset(dataset, split=split)
-    return dataset
-
-
-def tokenize(dataset, tokenizer, max_length):
-    # If we need to truncate, truncate the context instead of the question
-    tokenized_inputs = tokenizer(
-        dataset["sentence"],
-        max_length=max_length,
-        truncation=True
-    )
-
-    return tokenized_inputs
-
-
-def freeze(model):
-    # Set requires_grad to False for all parameters
-    for param in model.parameters():
-        param.requires_grad = False
-
-
-def unfreeze_last(model, unfreeze_n=1):
-    # Unfreeze the last n layers
-    if "distilbert" in model.name_or_path:
-        # DistilBERT
-        for param in model.distilbert.transformer.layer[-unfreeze_n:].parameters():
-            param.requires_grad = True
-    elif "bert" in model.name_or_path:
-        # BERT
-        for param in model.bert.encoder.layer[-unfreeze_n:].parameters():
-            param.requires_grad = True
-
-    # QA head
-    for param in model.qa_outputs.parameters():
-        param.requires_grad = True
-
-
-def train(n_train=None, n_val=None, model_name="distilbert-base-cased"):
-    # ========= MODEL ========= #
-    # Load model
-    model = AutoModelForSequenceClassification.from_pretrained(model_name, num_labels=2)
-
-    # ========= DATA ========= #
-    dataset = load_dataset()
-=======
 def train(config : Config):
     # ========= MODEL ========= #
     # Load model and apply freezing strategy
@@ -72,20 +14,9 @@
     # ========= DATA ========= #
     dataset = config.load_dataset()
     data_collator = DefaultDataCollator()
->>>>>>> 8d6e2f36
 
     # Tokenize the dataset with our tokenization function
-<<<<<<< HEAD
-    tokenizer = AutoTokenizer.from_pretrained(model_name)
-    max_length = model.config.max_position_embeddings
-    tokenize_partial = partial(tokenize, tokenizer=tokenizer, max_length=max_length)
-    # Keep the label column in the tokenized dataset, remove the rest
-    tokenized_dataset = dataset.map(tokenize_partial, batched=True, remove_columns=["sentence", "idx"])
-    # Data collator for dynamic padding. Tokenizer itself does not pad.
-    data_collator = DataCollatorWithPadding(tokenizer=tokenizer)
-=======
     tokenized_dataset, tokenizer = config.tokenize_dataset(dataset, model)
->>>>>>> 8d6e2f36
 
     # ========= TRAINING ========= #
     training_args = config.load_training_args()
@@ -93,21 +24,13 @@
     train_dataset = tokenized_dataset["train"]
     eval_dataset = tokenized_dataset["validation"]
 
-    # compute_metrics function called by trainer during trainer.evaluate()
-    def compute_metrics(eval_preds):
-        metric = evaluate.load("accuracy")
-        logits, labels = eval_preds
-        predictions = np.argmax(logits, axis=-1)
-        return metric.compute(predictions=predictions, references=labels)
-
     trainer = Trainer(
         model,
         training_args,
         train_dataset=train_dataset,
         eval_dataset=eval_dataset,
         data_collator=data_collator,
-        tokenizer=tokenizer,
-        compute_metrics=compute_metrics
+        tokenizer=tokenizer
     )
 
     # Perform validation before training
@@ -120,28 +43,18 @@
     num_steps = int(training_args.num_train_epochs * train_dataset.num_rows / training_args.per_device_train_batch_size)
     trainer.create_optimizer_and_scheduler(num_steps)
     progress_bar = tqdm(range(num_steps))
-    train_dataloader = DataLoader(
-        tokenized_dataset["train"], shuffle=True, batch_size=training_args.per_device_train_batch_size,
-        collate_fn=trainer.data_collator
-    )
-    optimizer = AdamW(model.parameters(), lr=training_args.learning_rate)
-    lr_scheduler = get_scheduler(
-        "linear",
-        optimizer=optimizer,
-        num_warmup_steps=0,
-        num_training_steps=num_steps,
-    )
 
     # Perform training
     for epoch in range(int(training_args.num_train_epochs)):
         # Apply the update policy before each epoch
-        # update_policy.apply(epoch, metrics)
+        update_policy.apply(epoch, metrics)
 
-        for batch in train_dataloader:
+        for batch in train_dataset.iter(training_args.per_device_train_batch_size):
+            batch = {k: torch.tensor(v, dtype=torch.long) for k, v in batch.items()}
             trainer.training_step(model, batch)
-            optimizer.step()
-            optimizer.zero_grad()
-            lr_scheduler.step()
+            trainer.optimizer.step()
+            trainer.optimizer.zero_grad()
+            trainer.lr_scheduler.step()
             progress_bar.update(1)
 
         # Evaluate after each epoch
@@ -151,9 +64,6 @@
 
 
 if __name__ == "__main__":
-<<<<<<< HEAD
-    train(model_name="distilbert-base-cased")
-=======
     import argparse, pathlib
 
     parser = argparse.ArgumentParser()
@@ -162,5 +72,4 @@
 
     config = Config(args.config)
 
-    train(config)
->>>>>>> 8d6e2f36
+    train(config)